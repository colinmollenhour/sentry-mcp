--- conflicted
+++ resolved
@@ -1,27 +1,6 @@
-<<<<<<< HEAD
-import type { z } from "zod";
-import type {
-  SentryErrorEntrySchema,
-  SentryEventSchema,
-} from "../lib/sentry-api";
 import { SentryApiService, extractIssueId } from "../lib/sentry-api";
+import { formatEventOutput } from "./formatting";
 import type { ToolHandlers } from "./types";
-=======
-import type { ServerContext } from "../types";
-import { z } from "zod";
-import { SentryApiService, extractIssueId } from "../lib/sentry-api";
-import {
-  ParamIssueShortId,
-  ParamOrganizationSlug,
-  ParamPlatform,
-  ParamProjectSlug,
-  ParamQuery,
-  ParamTeamSlug,
-  ParamTransaction,
-} from "./schema";
-import type { RequestHandlerExtra } from "@modelcontextprotocol/sdk/shared/protocol.js";
-import { formatEventOutput } from "./formatting";
->>>>>>> bd492eb5
 
 const QUERY_SYNTAX = [
   "Search queries are constructed using a `key:value` pattern, with an optional raw search at the end. Each `key:value` pair is a `token` and the optional raw search is itself a single `token`. The `key:value` pair `tokens` are treated as issue or event properties. The optional raw search is treated as a single `token` and searches event titles/messages.",
@@ -121,387 +100,6 @@
   "",
   "In the above example, the search query returns results which do not have message values like `ConnectionTimeout`, `ReadTimeout`, etc.",
 ].join("\n");
-
-<<<<<<< HEAD
-function formatEventOutput(event: z.infer<typeof SentryEventSchema>) {
-  let output = "";
-  for (const entry of event.entries) {
-    if (entry.type === "exception") {
-      const data = entry.data as z.infer<typeof SentryErrorEntrySchema>;
-      const firstError = data.value ?? data.values[0];
-      if (!firstError) {
-        continue;
-      }
-      output += `**Error:**\n${"```"}\n${firstError.type}: ${
-        firstError.value
-      }\n${"```"}\n\n`;
-      if (!firstError.stacktrace || !firstError.stacktrace.frames) {
-        continue;
-      }
-      output += `**Stacktrace:**\n${"```"}\n${firstError.stacktrace.frames
-        .map((frame) => {
-          const context = frame.context?.length
-            ? `:${frame.context
-                .filter(([lineno, _]) => lineno === frame.lineNo)
-                .map(([_, code]) => `\n${code}`)
-                .join("")}`
-            : "";
-
-          return `in "${frame.filename || frame.module}"${
-            frame.lineNo ? ` at line ${frame.lineNo}` : ""
-          }${context}`;
-        })
-        .join("\n")}\n${"```"}\n\n`;
-    }
-  }
-  return output;
-}
-=======
-export const TOOL_DEFINITIONS = [
-  {
-    name: "list_organizations" as const,
-    description: [
-      "List all organizations that the user has access to in Sentry.",
-      "",
-      "Use this tool when you need to:",
-      "- View all organizations in Sentry",
-    ].join("\n"),
-  },
-  {
-    name: "list_teams" as const,
-    description: [
-      "List all teams in an organization in Sentry.",
-      "",
-      "Use this tool when you need to:",
-      "- View all teams in a Sentry organization",
-    ].join("\n"),
-    paramsSchema: {
-      organizationSlug: ParamOrganizationSlug.optional(),
-    },
-  },
-  {
-    name: "list_projects" as const,
-    description: [
-      "Retrieve a list of projects in Sentry.",
-      "",
-      "Use this tool when you need to:",
-      "- View all projects in a Sentry organization",
-    ].join("\n"),
-    paramsSchema: {
-      organizationSlug: ParamOrganizationSlug.optional(),
-    },
-  },
-  {
-    name: "list_issues" as const,
-    description: [
-      "List all issues in Sentry.",
-      "",
-      "Use this tool when you need to:",
-      "- View all issues in a Sentry organization",
-      "",
-      "If you're looking for more granular data beyond a summary of identified problems, you should use the `search_errors()` or `search_transactions()` tools instead.",
-      "<examples>",
-      "### Find the newest unresolved issues in the 'my-project' project",
-      "",
-      "```",
-      "list_issues(organizationSlug='my-organization', projectSlug='my-project', query='is:unresolved', sortBy='last_seen')",
-      "```",
-      "",
-      "### Find the most frequently occurring crashes in the 'my-project' project",
-      "",
-      "```",
-      "list_issues(organizationSlug='my-organization', projectSlug='my-project', query='is:unresolved error.handled:false', sortBy='count')",
-      "```",
-      "",
-      "### Find the oldest unresolved issues in the 'my-project' project",
-      "",
-      "```",
-      "list_issues(organizationSlug='my-organization', projectSlug='my-project', query='is:unresolved', sortBy='first_seen')",
-      "```",
-      "</examples>",
-      "",
-      "<query_syntax>",
-      "Use the tool `help('query_syntax')` to get more information about the query syntax.",
-      "",
-      "There are some common query parameters that are useful for searching errors:",
-      "",
-      "- `is:unresolved` - Find unresolved issues",
-      "- `release:[1.0, 2.0]` - Find issues in a specific release",
-      "- `release:latest` - Find issues in the latest release only",
-      "</query_syntax>",
-      "",
-      "<hints>",
-      "If only one parameter is provided, and it could be either `organizationSlug` or `projectSlug`, its probably `organizationSlug`, but if you're really uncertain you should call `list_organizations()` first.",
-      "</hints>",
-    ].join("\n"),
-    paramsSchema: {
-      organizationSlug: ParamOrganizationSlug.optional(),
-      projectSlug: ParamProjectSlug.optional(),
-      query: ParamQuery.optional(),
-      sortBy: z
-        .enum(["last_seen", "first_seen", "count", "userCount"])
-        .describe(
-          "Sort the results either by the last time they occurred, the first time they occurred, the count of occurrences, or the number of users affected.",
-        )
-        .optional(),
-    },
-  },
-  {
-    name: "list_releases" as const,
-    description: [
-      "List all releases in Sentry.",
-      "",
-      "Use this tool when you need to:",
-      "- Find recent releases in a Sentry organization",
-      "- Find the most recent version released of a specific project",
-      "- Determine when a release was deployed to an environment",
-      "<hints>",
-      "If only one parameter is provided, and it could be either `organizationSlug` or `projectSlug`, its probably `organizationSlug`, but if you're really uncertain you should call `list_organizations()` first.",
-      "</hints>",
-    ].join("\n"),
-    paramsSchema: {
-      organizationSlug: ParamOrganizationSlug.optional(),
-      projectSlug: ParamProjectSlug.optional(),
-    },
-  },
-  {
-    name: "get_issue_summary" as const,
-    description: [
-      "Retrieve a summary of an issue in Sentry.",
-      "",
-      "Use this tool when you need to:",
-      "- View a summary of an issue in Sentry",
-      "",
-      "If the issue is an error, or you want additional information like the stacktrace, you should use `get_issue_details()` tool instead.",
-    ].join("\n"),
-    paramsSchema: {
-      organizationSlug: ParamOrganizationSlug.optional(),
-      issueId: ParamIssueShortId.optional(),
-      issueUrl: z.string().url().optional(),
-    },
-  },
-  {
-    name: "get_issue_details" as const,
-    description: [
-      "Retrieve issue details from Sentry for a specific Issue ID, including the stacktrace and error message if available. Either issueId or issueUrl MUST be provided.",
-      "",
-      "Use this tool when you need to:",
-      "- Investigate a specific production error",
-      "- Access detailed error information and stacktraces from Sentry",
-    ].join("\n"),
-    paramsSchema: {
-      organizationSlug: ParamOrganizationSlug.optional(),
-      issueId: ParamIssueShortId.optional(),
-      issueUrl: z
-        .string()
-        .url()
-        .describe("The URL of the issue to retrieve details for.")
-        .optional(),
-    },
-  },
-  {
-    name: "search_errors" as const,
-    description: [
-      "Query Sentry for errors using advanced search syntax.",
-      "",
-      "Use this tool when you need to:",
-      "- Search for production errors in a specific file.",
-      "- Analyze error patterns and frequencies.",
-      "- Find recent or frequently occurring errors.",
-      "",
-      "<examples>",
-      "### Find common errors within a file",
-      "",
-      "To find common errors within a file, you can use the `filename` parameter. This is a suffix based search, so only using the filename or the direct parent folder of the file. The parent folder is preferred when the filename is in a subfolder or a common filename. If you provide generic filenames like `index.js` you're going to end up finding errors that are might be from completely different projects.",
-      "",
-      "```",
-      "search_errors(organizationSlug='my-organization', filename='index.js', sortBy='count')",
-      "```",
-      "",
-      "### Find recent crashes from the 'peated' project",
-      "",
-      "```",
-      "search_errors(organizationSlug='my-organization', query='is:unresolved error.handled:false', projectSlug='peated', sortBy='last_seen')",
-      "```",
-      "",
-      "</examples>",
-      "",
-      "<query_syntax>",
-      "Use the tool `help('query_syntax')` to get more information about the query syntax.",
-      "",
-      "There are some common query parameters that are useful for searching errors:",
-      "",
-      "- `is:unresolved` - Find unresolved errors",
-      "- `error.handled:false` - Find errors that are not handled (otherwise known as uncaught exceptions or crashes)",
-      "</query_syntax>",
-      "",
-      "<hints>",
-      "If only one parameter is provided, and it could be either `organizationSlug` or `projectSlug`, its probably `organizationSlug`, but if you're really uncertain you should call `list_organizations()` first.",
-      "</hints>",
-    ].join("\n"),
-    paramsSchema: {
-      organizationSlug: ParamOrganizationSlug.optional(),
-      projectSlug: ParamProjectSlug.optional(),
-      filename: z
-        .string()
-        .describe("The filename to search for errors in.")
-        .optional(),
-      transaction: ParamTransaction.optional(),
-      query: ParamQuery.optional(),
-      sortBy: z
-        .enum(["last_seen", "count"])
-        .optional()
-        .default("last_seen")
-        .describe(
-          "Sort the results either by the last time they occurred or the count of occurrences.",
-        ),
-    },
-  },
-  {
-    name: "search_transactions" as const,
-    description: [
-      "Query Sentry for transactions using advanced search syntax.",
-      "",
-      "Transactions are segments of traces that are associated with a specific route or endpoint.",
-      "",
-      "Use this tool when you need to:",
-      "- Search for production transaction data to understand performance.",
-      "- Analyze traces and latency patterns.",
-      "- Find examples of recent requests to endpoints.",
-      "",
-      "<examples>",
-      "### Find slow requests to a route",
-      "",
-      "...",
-      "",
-      "```",
-      "search_transactions(organizationSlug='my-organization', transaction='/checkout', sortBy='latency')",
-      "```",
-      "",
-      "</examples>",
-      // "",
-      // "<query_syntax>",
-      // "Use the tool `help('query_syntax')` to get more information about the query syntax.",
-      // "",
-      // "There are some common query parameters that are useful for searching errors:",
-      // "",
-      // "- `is:unresolved` - Find unresolved errors",
-      // "- `error.handled:false` - Find errors that are not handled (otherwise known as uncaught exceptions or crashes)",
-      // "</query_syntax>",
-      "",
-      "<hints>",
-      "If only one parameter is provided, and it could be either `organizationSlug` or `projectSlug`, its probably `organizationSlug`, but if you're really uncertain you might want to call `list_organizations()` first.",
-      "</hints>",
-    ].join("\n"),
-    paramsSchema: {
-      organizationSlug: ParamOrganizationSlug.optional(),
-      projectSlug: ParamProjectSlug.optional(),
-      transaction: ParamTransaction.optional(),
-      query: ParamQuery.optional(),
-      sortBy: z
-        .enum(["timestamp", "duration"])
-        .optional()
-        .default("timestamp")
-        .describe(
-          "Sort the results either by the timestamp of the request (most recent first) or the duration of the request (longest first).",
-        ),
-    },
-  },
-  {
-    name: "create_team" as const,
-    description: [
-      "Create a new team in Sentry.",
-      "",
-      "Use this tool when you need to:",
-      "- Create a new team in a Sentry organization",
-      "",
-      "<hints>",
-      "- If any parameter is ambiguous, you should clarify with the user what they meant.",
-      "</hints>",
-    ].join("\n"),
-    paramsSchema: {
-      organizationSlug: ParamOrganizationSlug.optional(),
-      name: z.string().describe("The name of the team to create."),
-    },
-  },
-  {
-    name: "create_project" as const,
-    description: [
-      "Create a new project in Sentry, giving you access to a new SENTRY_DSN.",
-      "",
-      "Use this tool when you need to:",
-      "- Create a new project in a Sentry organization",
-      "",
-      "<hints>",
-      "- If any parameter is ambiguous, you should clarify with the user what they meant.",
-      "</hints>",
-    ].join("\n"),
-    paramsSchema: {
-      organizationSlug: ParamOrganizationSlug.optional(),
-      teamSlug: ParamTeamSlug,
-      name: z
-        .string()
-        .describe(
-          "The name of the project to create. Typically this is commonly the name of the repository or service. It is only used as a visual label in Sentry.",
-        ),
-      platform: ParamPlatform.optional(),
-    },
-  },
-  {
-    name: "help" as const,
-    description: [
-      "Get information to help you better work with Sentry.",
-      "",
-      "Use this tool when you need to:",
-      "- Understand the Sentry search syntax",
-      "",
-      "<examples>",
-      "### Get help with the Sentry search syntax",
-      "",
-      "```",
-      "help('query_syntax')",
-      "```",
-      "</examples>",
-    ].join("\n"),
-    paramsSchema: {
-      subject: z
-        .enum(["query_syntax"])
-        .describe("The subject to get help with."),
-    },
-  },
-];
-
-export type ToolName = (typeof TOOL_DEFINITIONS)[number]["name"];
-
-export type ToolDefinition<T extends ToolName> = Extract<
-  (typeof TOOL_DEFINITIONS)[number],
-  { name: T }
->;
-
-type ZodifyRecord<T extends Record<string, any>> = {
-  [K in keyof T]: z.infer<T[K]>;
-};
-
-export type ToolParams<T extends ToolName> = ToolDefinition<T> extends {
-  paramsSchema: Record<string, any>;
-}
-  ? ZodifyRecord<ToolDefinition<T>["paramsSchema"]>
-  : Record<string, never>;
-
-export type ToolHandler<T extends ToolName> = (
-  params: ToolParams<T>,
-) => Promise<string>;
-
-export type ToolHandlerExtended<T extends ToolName> = (
-  context: ServerContext,
-  params: ToolParams<T>,
-  extra: RequestHandlerExtra,
-) => Promise<string>;
-
-export type ToolHandlers = {
-  [K in ToolName]: ToolHandlerExtended<K>;
-};
->>>>>>> bd492eb5
 
 export const TOOL_HANDLERS = {
   list_organizations: async (context) => {
@@ -1011,7 +609,7 @@
     return output;
   },
 
-  help: async (context, { subject }) => {
+  help: async (_context, { subject }) => {
     if (subject === "query_syntax") {
       return QUERY_SYNTAX;
     }
